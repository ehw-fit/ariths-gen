--- conflicted
+++ resolved
@@ -1,818 +1,813 @@
-from typing import Dict
-from ariths_gen.core.logic_gate_circuits.logic_gate_circuit import OneInputLogicGate, TwoInputLogicGate
-
-from ariths_gen.wire_components import (
-    Wire,
-    ConstantWireValue0,
-    ConstantWireValue1,
-    Bus
-)
-
-from io import StringIO
-
-
-class GeneralCircuit():
-    """Class represents a general circuit and ensures its generation to various representations.
-
-    The __init__ method fills some mandatory attributes concerning arithmetic circuit
-    that are later used for generation into various representations.
-    """
-
-    def __init__(self, prefix: str, name: str, out_N: int, inner_component: bool = False, inputs: list = [], one_bit_circuit: bool = False, signed: bool = False, outname=None, **kwargs):
-        if prefix == "":
-            self.prefix = name
-        else:
-            self.prefix = prefix + "_" + name
-        self.inner_component = inner_component
-
-        if one_bit_circuit is False:
-            # Dynamic input bus assignment
-            self.inputs = []
-            input_names = "abcdefghijklmnopqrstuvwxyz"  # This should be enough..
-            assert len(input_names) >= len(inputs)
-            for i, input in enumerate(inputs):
-                attr_name = input_names[i]
-                full_prefix = f"{self.prefix}_{input.prefix}" if self.inner_component else f"{input.prefix}"
-                if isinstance(input, Bus):
-                    bus = Bus(prefix=full_prefix, wires_list=input.bus)
-                    setattr(self, attr_name, bus)
-                    self.inputs.append(bus)
-                    
-                    # If the input bus is an output bus, connect it
-                    if input.is_output_bus():
-                        getattr(self, attr_name).connect_bus(connecting_bus=input)
-                else:
-                    wire = Wire(name=input.name, prefix=full_prefix)
-                    setattr(self, attr_name, wire)
-                    self.inputs.append(wire)
-
-        else:
-            self.inputs = inputs
-
-        if not outname:
-            outname = self.prefix+"_out"
-        self.out = Bus(outname, out_N, out_bus=True, signed=signed)
-
-        self.components = []
-        self.circuit_wires = []
-        self.circuit_gates = []
-        self.signed = signed
-        self.c_data_type = "int64_t" if self.signed is True else "uint64_t"
-        self.pyc = None  # Python compiled function
-        self.kwargs = kwargs
-
-    def __call__(self, *args):
-        if not self.pyc:
-            buf = StringIO()
-            self.get_python_code_flat(buf)
-
-            globs, locs = {}, {}
-            exec(buf.getvalue(), globs, locs)
-            self.pyc = locs[self.prefix]
-
-        return self.pyc(*args)
-
-    def __str__(self):
-        return f"<{type(self).__name__} prefix={self.prefix} " + (", ".join([f"input={i}" for i in self.inputs])) + ">"
-
-        # super().__init__(prefix, name, out_N, inner_component, inputs=[a, b], signed=signed, **kwargs)
-
-
-    def get_circuit_def(self) -> Dict[str, Wire]:
-        """ returns IDs and wires of the inputs and output"""
-     #.{circuit_block.a.prefix}({self.a.prefix}), .{circuit_block.b.prefix}({self.b.prefix}), .{circuit_block.out.prefix}({self.out.prefix}));\n" 
-        r = {chr(97 + i): self.inputs[i] for i in range(len(self.inputs))}
-        r['out'] = self.get_global_prefix() + "_out"
-        return r
-    
-    def add_component(self, component):
-        """Adds a component into list of circuit's inner subcomponents.
-
-        Args:
-            component: Subcomponent to be added into list of components composing described circuit.
-        """
-<<<<<<< HEAD
-        prefixes = [c.prefix for c in self.components] # TODO ?
-        #assert component.prefix not in prefixes, f"Component with prefix {component.prefix} already exists in the circuit."
-=======
-        prefixes = [c.prefix for c in self.components]
-        assert component.prefix not in prefixes, f"Component with prefix {component.prefix} already exists in the circuit."
->>>>>>> 2cf7b921
-        self.components.append(component)
-        return component
-
-    def get_previous_component(self, number: int = 1):
-        """Retrieves previously added composite subcomponent from circuit's list of components.
-
-        Args:
-            number (int, optional): Offset indicating which lastly added component will be retrieved. Defaults to 1.
-
-        Returns:
-            component: Desired previously added composite component.
-        """
-        return self.components[-number]
-
-    def get_instance_num(self, cls, count_disabled_gates: bool = True):
-        """Informs how many instances of the same type are already present inside circuit's components list.
-
-        Args:
-            cls (type): Class type for which to count the number of instances in the components list.
-            count_disabled_gates (bool, optional): Indicates whether logic gates that aren't generated should be also counted. Defaults to True.
-        Returns:
-            int: Number of instances of the same class type.
-        """
-        if issubclass(cls, TwoInputLogicGate) and count_disabled_gates is False:
-            return sum(isinstance(c, cls) for c in self.components if isinstance(c, cls) and c.disable_generation is False)
-        else:
-            return sum(isinstance(c, cls) for c in self.components)
-
-    def get_circuit_gates(self, verilog_output: bool = False):
-        """Gets a list of all the logic gates in circuit that should be generated.
-
-        Args:
-            verilog_output (bool): Specifies whether the call has been invoked by a verilog output generation method.
-        Returns:
-            list: List of composite logic gates.
-        """
-        gates = []
-        for c in self.components:
-            if isinstance(c, TwoInputLogicGate):
-                if c.disable_generation is False and (verilog_output is False or ((hasattr(self, "use_verilog_instance") and self.use_verilog_instance is False) or hasattr(self, "use_verilog_instance") is False)):
-                    gates.append(c)
-            else:
-                # Check whether it is necessary to use gates for the Verilog component
-                # description (ArithsGen internally defined comp) or not (technology specific instance)
-                if verilog_output is False or ((hasattr(c, "use_verilog_instance") and c.use_verilog_instance is False) or hasattr(c, "use_verilog_instance") is False):
-                    gates.extend((c.get_circuit_gates(verilog_output)))
-        return gates
-
-    def get_one_bit_components(self):
-        """Retrieves a list of all the one bit circuits (besides logic gates) present as subcomponents inside the circuit.
-
-        Returns:
-            list: List of composite one bit circuits.
-        """
-        one_bit_comps = []
-        for c in self.components:
-            if isinstance(c, TwoInputLogicGate):
-                continue
-            elif isinstance(getattr(c, 'a'), Wire):
-                one_bit_comps.append(c)
-            else:
-                one_bit_comps.extend(c.get_one_bit_components())
-
-        return one_bit_comps
-
-    def get_multi_bit_components(self):
-        """Retrieves a list of all the multi bit circuits present as subcomponents inside the circuit.
-
-        Returns:
-            list: List of composite multi bit circuits.
-        """
-        multi_bit_comps = []
-        for c in self.components:
-            if isinstance(c, TwoInputLogicGate):
-                continue
-            elif isinstance(getattr(c, 'a'), Wire):
-                continue
-            else:
-                multi_bit_comps.append(c)
-        return multi_bit_comps
-
-    @staticmethod
-    def get_unique_types(components: list, multi_bit: bool = False):
-        """Retrieves just the unique representatives of class types present inside the provided components list.
-
-        Args:
-            components (list): List of components to be filtered.
-            multi_bit (bool): Specifies whether the provided components list is composed of multi bit type circuits. Defaults to False.
-
-        Returns:
-            list: List of unique composite class types.
-        """
-        if multi_bit is True:
-            return list({(type(c), c.N): c for c in components}.values())
-        else:
-            return list({type(c): c for c in components}.values())
-
-    def get_component_types(self, verilog_output: bool = False):
-        """Retrieves a list of all the unique types of subcomponents composing the circuit.
-
-        Returning list consists of only the unique types of logic gates, one bit circuits and multi bit circuits.
-
-        Args:
-            verilog_output (bool): Specifies whether the call has been invoked by a verilog output generation method.
-        Returns:
-            list: List of unique component types describing the circuit.
-        """
-        gate_comps = self.get_unique_types(components=self.get_circuit_gates(verilog_output))
-        one_bit_comps = self.get_unique_types(
-            components=self.get_one_bit_components())
-        multi_bit_comps = self.get_unique_types(
-            components=self.get_multi_bit_components(), multi_bit=True)
-
-        all_components = gate_comps + one_bit_comps + multi_bit_comps
-        return all_components
-
-    def save_wire_id(self, wire: Wire):
-        """Returns appropriate wire index position within the circuit.
-
-        Constant wire with value 0 has constant index of 0.
-        Constant wire with value 1 has constant index of 1.
-        Other wires indexes start counting from 2 and up.
-
-        Args:
-            wire (Wire): Wire that will be stored at this circuit index position.
-
-        Returns:
-            int: Wire's index position within circuit.
-        """
-        if wire.is_const():
-            return wire.cgp_const
-        else:
-            return len(self.circuit_wires)+2
-
-    def get_cgp_wires(self):
-        """Gets a list of all wires in circuit along with their index position for cgp chromosome generation and stores them inside `self.circuit_wires` list.
-
-        Constant wire with value 0 has constant index of 0.
-        Constant wire with value 1 has constant index of 1.
-        Other wires indexes start counting from 2 and up.
-        """
-        self.circuit_wires = []
-        circuit_wires_names = []
-
-        for input in self.inputs:
-            if isinstance(input, Bus):
-                [self.circuit_wires.append(
-                    (w, f"{w.name}", self.save_wire_id(wire=w))) for w in input.bus]
-                [circuit_wires_names.append(w.name) for w in input.bus]
-            else:
-                self.circuit_wires.append(
-                    (input, f"{input.name}", self.save_wire_id(wire=input)))
-                circuit_wires_names.append(input.name)
-
-        for gate in self.circuit_gates:
-            if gate.a.name not in circuit_wires_names:
-                self.circuit_wires.append(
-                    (gate.a, gate.a.name, self.save_wire_id(wire=gate.a)))
-                circuit_wires_names.append(gate.a.name)
-
-            if hasattr(gate, 'b') and gate.b.name not in circuit_wires_names:
-                self.circuit_wires.append(
-                    (gate.b, gate.b.name, self.save_wire_id(wire=gate.b)))
-                circuit_wires_names.append(gate.b.name)
-
-            if gate.out.name not in circuit_wires_names:
-                self.circuit_wires.append(
-                    (gate.out, gate.out.name, self.save_wire_id(wire=gate.out)))
-                circuit_wires_names.append(gate.out.name)
-
-    def get_circuit_wire_index(self, wire: Wire):
-        """Searches for circuit's wire unique index position within the circuit. Used for cgp chromosome generation.
-
-        Args:
-            wire (Wire): Wire to retrieve index position of.
-
-        Returns:
-            int: Wire's index position number within the circuit.
-        """
-        if wire.is_const():
-            return wire.cgp_const
-        else:
-            for w in self.circuit_wires:
-                if wire.name == w[1]:
-                    return w[2]
-
-    """ PYTHON CODE GENERATION """
-    # FLAT PYTHON #
-    def get_prototype_python(self):
-        """Generates Python code function header to describe corresponding arithmetic circuit's interface in Python code.
-
-        Returns:
-            str: Function's name and parameters in Python code.
-        """
-        return f"def {self.prefix}(" + ", ".join([f"{x.prefix}" for x in self.inputs]) + ")" + ":" + "\n"
-
-    def get_init_python_flat(self):
-        """Generates flat Python code initialization and assignment of corresponding arithmetic circuit's input/output wires.
-
-        Returns:
-            str: Flat Python code initialization of arithmetic circuit wires.
-        """
-        return "".join([c.get_assign_python_flat() if isinstance(c, TwoInputLogicGate) else c.get_init_python_flat() for c in self.components])
-
-    def get_function_out_python_flat(self):
-        """Generates flat Python code assignment of corresponding arithmetic circuit's output bus wires.
-
-        Returns:
-            str: Flat Python code containing output bus wires assignment.
-        """
-        return self.out.return_bus_wires_values_python_flat()
-
-    # Generating flat Python code representation of circuit
-    def get_python_code_flat(self, file_object):
-        """Generates flat Python code representation of corresponding arithmetic circuit.
-
-        Args:
-            file_object (TextIOWrapper): Destination file object where circuit's representation will be written to.
-        """
-        file_object.write(self.get_prototype_python())
-        # file_object.write(self.out.get_declaration_python())
-        # file_object.write(self.get_declaration_python_flat()+"\n")
-        file_object.write(self.get_init_python_flat()+"\n")
-        file_object.write(self.get_function_out_python_flat())
-        file_object.write(self.out.return_bus_wires_sign_extend_python_flat())
-        file_object.write(f"  return {self.out.prefix}"+"\n")
-
-    """ C CODE GENERATION """
-    # FLAT C #
-    @staticmethod
-    def get_includes_c():
-        """Generates necessary C library includes for output representation.
-
-        Returns:
-            str: C code library includes.
-        """
-        return f"#include <stdio.h>\n#include <stdint.h>\n\n"
-
-    def get_prototype_c(self):
-        """Generates C code function header to describe corresponding arithmetic circuit's interface in C code.
-
-        Returns:
-            str: Function's name and parameters in C code.
-        """
-        return f"{self.c_data_type} {self.prefix}(" + ",".join([f"{self.c_data_type} {x.prefix}" for x in self.inputs]) + ")" + "{" + "\n"
-
-    def get_declaration_c_flat(self):
-        """Generates flat C code declaration of input/output circuit wires.
-
-        Returns:
-            str: Flat C code arithmetic circuit's wires declaration.
-        """
-        return f"".join([c.get_declaration_c_flat() for c in self.components])
-
-    def get_init_c_flat(self):
-        """Generates flat C code initialization and assignment of corresponding arithmetic circuit's input/output wires.
-
-        Returns:
-            str: Flat C code initialization of arithmetic circuit wires.
-        """
-        return "".join([c.get_assign_c_flat() if isinstance(c, TwoInputLogicGate) else c.get_init_c_flat() for c in self.components])
-
-    def get_function_out_c_flat(self):
-        """Generates flat C code assignment of corresponding arithmetic circuit's output bus wires.
-
-        Returns:
-            str: Flat C code containing output bus wires assignment.
-        """
-        return self.out.return_bus_wires_values_c_flat()
-
-    # Generating flat C code representation of circuit
-    def get_c_code_flat(self, file_object):
-        """Generates flat C code representation of corresponding arithmetic circuit.
-
-        Args:
-            file_object (TextIOWrapper): Destination file object where circuit's representation will be written to.
-        """
-        file_object.write(self.get_includes_c())
-        file_object.write(self.get_prototype_c())
-        file_object.write(self.out.get_declaration_c())
-        file_object.write(self.get_declaration_c_flat()+"\n")
-        file_object.write(self.get_init_c_flat()+"\n")
-        file_object.write(self.get_function_out_c_flat())
-        file_object.write(self.out.return_bus_wires_sign_extend_c_flat())
-        file_object.write(f"  return {self.out.prefix}"+";\n}")
-
-    # HIERARCHICAL C #
-    def get_function_blocks_c(self):
-        """Generates hierarchical C code representation of all subcomponents function blocks present in corresponding arithmetic circuit.
-
-        Returns:
-            str: Hierarchical C code of all subcomponents function blocks description.
-        """
-        # Retrieve all unique component types composing this circuit and add them kwargs from the parent circuit to allow propagatation of config settings for subcomponents
-        self.component_types = self.get_component_types()
-        for c in self.component_types:
-            c._parent_kwargs = self.kwargs
-        return "".join([c.get_function_block_c() for c in self.component_types])
-
-    def get_function_block_c(self):
-        """Generates hierarchical C code representation of corresponding multi-bit arithmetic circuit used as function block in hierarchical circuit description.
-
-        Returns:
-            str: Hierarchical C code of multi-bit arithmetic circuit's function block description.
-        """
-        # Obtain proper circuit name with its bit width
-        circuit_prefix = self.__class__(
-            a=Bus("a", self.N), b=Bus("b", self.N)).prefix + str(self.N)
-        circuit_block = self.__class__(a=Bus(N=self.N, prefix="a"), b=Bus(
-            N=self.N, prefix="b"), name=circuit_prefix, **self._parent_kwargs)
-        return f"{circuit_block.get_circuit_c()}\n\n"
-
-    def get_declarations_c_hier(self):
-        """Generates hierarchical C code declaration of input/output circuit wires.
-
-        Returns:
-            str: Hierarchical C code containing unique declaration of arithmetic circuit wires.
-        """
-        return "".join([c.get_declaration_c_hier() for c in self.components])
-
-    def get_declaration_c_hier(self):
-        """Generates hierarchical C code declaration of corresponding subcomponent input/output wires inside the upper component.
-
-        Generates wires used to connect input/output values to/from invocation of the corresponding function block into inner wires present
-        inside the upper component from which function block has been invoked.
-
-        Returns:
-            str: Hierarchical C code of subcomponent arithmetic circuit's wires declaration.
-        """
-        return f"  {self.c_data_type} {self.a.prefix} = 0;\n" + \
-               f"  {self.c_data_type} {self.b.prefix} = 0;\n" + \
-               f"  {self.c_data_type} {self.out.prefix} = 0;\n"
-
-    def get_init_c_hier(self):
-        """Generates hierarchical C code initialization and assignment of corresponding arithmetic circuit's input/output wires.
-
-        Returns:
-            str: Hierarchical C code initialization of arithmetic circuit wires.
-        """
-        return "".join([c.get_gate_invocation_c() if isinstance(c, TwoInputLogicGate) else c.get_out_invocation_c() for c in self.components])
-
-    def get_out_invocation_c(self):
-        """Generates hierarchical C code invocation of corresponding arithmetic circuit's generated function block.
-
-        Assigns input values from other subcomponents into multi-bit input buses used as inputs for function block invocation.
-        Assigns output values from invocation of the corresponding function block into inner wires present inside
-        the upper component from which function block has been invoked.
-
-        Returns:
-            str: Hierarchical C code of subcomponent's C function invocation and output assignment.
-        """
-        # Getting name of circuit type for proper C code generation without affecting actual generated composition
-        circuit_type = self.__class__(a=Bus("a", self.N), b=Bus("b", self.N)).prefix + str(self.N)
-        return self.a.return_bus_wires_values_c_hier() + self.b.return_bus_wires_values_c_hier() + \
-            f"  {self.out.prefix} = {circuit_type}({self.a.prefix}, {self.b.prefix});\n"
-
-    def get_function_out_c_hier(self):
-        """Generates hierarchical C code assignment of corresponding arithmetic circuit's output bus wires.
-
-        Returns:
-            str: Hierarchical C code containing output bus wires assignment.
-        """
-        return self.out.return_bus_wires_values_c_hier()
-
-    def get_circuit_c(self):
-        """Generates hierarchical C code subcomponent's function block.
-
-        Returns:
-            str: Hierarchical C code of subcomponent's function block.
-        """
-        return f"{self.get_prototype_c()}" + \
-               f"{self.out.get_declaration_c()}" + \
-               f"{self.get_declarations_c_hier()}\n" + \
-               f"{self.get_init_c_hier()}\n" + \
-               f"{self.get_function_out_c_hier()}" + \
-               f"{self.out.return_bus_wires_sign_extend_c_hier()}" + \
-               f"  return {self.out.prefix}"+";\n}"
-
-    # Generating hierarchical C code representation of circuit
-    def get_c_code_hier(self, file_object):
-        """Generates hierarchical C code representation of corresponding arithmetic circuit.
-
-        Args:
-            file_object (TextIOWrapper): Destination file object where circuit's representation will be written to.
-        """
-        file_object.write(self.get_includes_c())
-        file_object.write(self.get_function_blocks_c())
-        file_object.write(self.get_circuit_c())
-
-    """ VERILOG CODE GENERATION """
-    # FLAT VERILOG #
-
-    def get_prototype_v(self):
-        """Generates Verilog code module header to describe corresponding arithmetic circuit's interface in Verilog code.
-
-        Returns:
-            str: Module's name and parameters in Verilog code.
-        """
-        return f"module {self.prefix}(" + ",".join(f"input [{x.N-1}:0] {x.prefix}" for x in self.inputs) + f", output [{self.out.N-1}:0] {self.out.prefix});\n"
-
-    def get_declaration_v_flat(self):
-        """Generates flat Verilog code declaration of input/output circuit wires.
-
-        Returns:
-            str: Flat Verilog code arithmetic circuit's wires declaration.
-        """
-        return f"".join([c.get_declaration_v_flat() for c in self.components])
-
-    def get_init_v_flat(self):
-        """Generates flat Verilog code initialization and assignment of corresponding arithmetic circuit's input/output buses wires.
-
-        Returns:
-            str: Flat Verilog code initialization of arithmetic circuit wires.
-        """
-        return "".join([c.get_assign_v_flat() if isinstance(c, TwoInputLogicGate) else c.get_init_v_flat() for c in self.components])
-
-    def get_function_out_v_flat(self):
-        """Generates flat Verilog code assignment of corresponding arithmetic circuit's output bus wires.
-
-        Returns:
-            str: Flat Verilog code containing output bus wires assignment.
-        """
-        return self.out.return_bus_wires_values_v_flat()
-
-    # Generating flat Verilog code representation of circuit
-    def get_v_code_flat(self, file_object):
-        """Generates flat Verilog code representation of corresponding arithmetic circuit.
-
-        Args:
-            file_object (TextIOWrapper): Destination file object where circuit's representation will be written to.
-        """
-        file_object.write(self.get_prototype_v())
-        file_object.write(self.get_declaration_v_flat()+"\n")
-        file_object.write(self.get_init_v_flat() + "\n")
-        file_object.write(self.get_function_out_v_flat())
-        file_object.write(f"endmodule")
-
-    # HIERARCHICAL VERILOG #
-    def get_function_blocks_v(self):
-        """Generates hierarchical Verilog code representation of all subcomponents function blocks present in corresponding arithmetic circuit.
-
-        Returns:
-            str: Hierarchical Verilog code of all subcomponents function blocks description.
-        """
-        # Retrieve all unique component types composing this circuit and add them kwargs from the parent circuit to allow propagatation of config settings for subcomponents
-        self.component_types = self.get_component_types(verilog_output=True)
-        for c in self.component_types:
-            c._parent_kwargs = self.kwargs
-        return "".join([c.get_function_block_v() for c in self.component_types])
-
-    def get_function_block_v(self):
-        """Generates hierarchical Verilog code representation of corresponding multi-bit arithmetic circuit used as function block in hierarchical circuit description.
-
-        Returns:
-            str: Hierarchical Verilog code of multi-bit arithmetic circuit's function block description.
-        """
-        # Obtain proper circuit name with its bit width
-        circuit_prefix = self.__class__(
-            a=Bus("a", self.N), b=Bus("b", self.N)).prefix + str(self.N)
-        circuit_block = self.__class__(a=Bus(N=self.N, prefix="a"), b=Bus(
-            N=self.N, prefix="b"), name=circuit_prefix, **self._parent_kwargs)
-        return f"{circuit_block.get_circuit_v()}\n\n"
-
-    def get_declarations_v_hier(self):
-        """Generates hierarchical Verilog code declaration of input/output circuit wires.
-
-        Returns:
-            str: Hierarchical Verilog code containing unique declaration of arithmetic circuit wires.
-        """
-        return "".join([c.get_declaration_v_hier() for c in self.components])
-
-    def get_declaration_v_hier(self):
-        """Generates hierarchical Verilog code declaration of corresponding subcomponent input/output wires inside the upper component.
-
-        Generates wires used to connect input/output values to/from invocation of the corresponding function block into inner wires present
-        inside the upper component from which function block has been invoked.
-
-        Returns:
-            str: Hierarchical Verilog code of subcomponent arithmetic circuit's wires declaration.
-        """
-        return "".join(w.get_wire_declaration_v() for w in self.inputs + [self.out]) + "\n"
-
-        # TODO del..
-        return f"  wire [{self.a.N-1}:0] {self.a.prefix};\n" + \
-               f"  wire [{self.b.N-1}:0] {self.b.prefix};\n" + \
-               f"  wire [{self.out.N-1}:0] {self.out.prefix};\n"
-
-    def get_init_v_hier(self):
-        """Generates hierarchical Verilog code initialization and assignment of corresponding arithmetic circuit's input/output wires.
-
-        Returns:
-            str: Hierarchical Verilog code initialization of arithmetic circuit wires.
-        """
-        return "".join([c.get_gate_invocation_v() if isinstance(c, TwoInputLogicGate) else c.get_out_invocation_v() for c in self.components])
-
-    def get_out_invocation_v(self):
-        """Generates hierarchical Verilog code invocation of corresponding arithmetic circuit's generated function block.
-
-        Assigns input values from other subcomponents into multi-bit input buses used as inputs for function block invocation.
-        Assigns output values from invocation of the corresponding function block into inner wires present inside
-        the upper component from which function block has been invoked.
-
-        Returns:
-            str: Hierarchical Verilog code of subcomponent's module invocation and output assignment.
-        """
-        # Getting name of circuit type and insitu copying out bus for proper Verilog code generation without affecting actual generated composition
-        circuit_type = self.__class__(a=Bus("a", self.N), b=Bus("b", self.N)).prefix + str(self.N)
-        circuit_block = self.__class__(a=Bus(N=self.N, prefix="a"), b=Bus(
-            N=self.N, prefix="b"), name=circuit_type)
-        return "".join([c.return_bus_wires_values_v_hier() for c in self.inputs]) + \
-            f"  {circuit_type} {circuit_type}_{self.out.prefix}(" + ",".join([f".{a.prefix}({b.prefix})" for a, b in zip(circuit_block.inputs, self.inputs)]) + f", .{circuit_block.out.prefix}({self.out.prefix}));\n"
-        #.{circuit_block.a.prefix}({self.a.prefix}), .{circuit_block.b.prefix}({self.b.prefix}), .{circuit_block.out.prefix}({self.out.prefix}));\n"
-
-    def get_function_out_v_hier(self):
-        """Generates hierarchical Verilog code assignment of corresponding arithmetic circuit's output bus wires.
-
-        Returns:
-            str: Hierarchical Verilog code containing output bus wires assignment.
-        """
-        return self.out.return_bus_wires_values_v_hier()
-
-    def get_circuit_v(self):
-        """Generates hierarchical Verilog code subcomponent's function block.
-
-        Returns:
-            str: Hierarchical Verilog code of subcomponent's function block.
-        """
-        return f"{self.get_prototype_v()}" + \
-               f"{self.get_declarations_v_hier()}\n" + \
-               f"{self.get_init_v_hier()}\n" + \
-               f"{self.get_function_out_v_hier()}" + \
-               f"endmodule"
-
-    # Generating hierarchical Verilog code representation of circuit
-    def get_v_code_hier(self, file_object):
-        """Generates hierarchical Verilog code representation of corresponding arithmetic circuit.
-
-        Args:
-            file_object (TextIOWrapper): Destination file object where circuit's representation will be written to.
-        """
-        file_object.write(self.get_function_blocks_v())
-        file_object.write(self.get_circuit_v())
-
-    """ BLIF CODE GENERATION """
-    # FLAT BLIF #
-
-    def get_prototype_blif(self):
-        """Generates Blif code model name of described arithmetic circuit.
-
-        Returns:
-            str: Model's name in Blif code.
-        """
-        return f".model {self.prefix}\n"
-
-    def get_declaration_blif(self):
-        """Generates flat Blif code declaration of input/output circuit wires.
-
-        Returns:
-            str: Flat Blif code containing declaration of circuit's wires.
-        """
-        return f".inputs{''.join([w.get_wire_declaration_blif() for w in self.inputs])}\n" + \
-               f".outputs{self.out.get_wire_declaration_blif()}\n" + \
-               f".names vdd\n1\n" + \
-               f".names gnd\n0\n"
-
-    def get_function_blif_flat(self):
-        """Generates flat Blif code with invocation of subcomponents logic gates functions via their corresponding truth tables.
-
-        Returns:
-            str: Flat Blif code containing invocation of inner subcomponents logic gates Boolean functions.
-        """
-        return "".join(c.get_function_blif_flat() for c in self.components)
-
-    def get_function_out_blif(self):
-        """Generates flat Blif code assignment of corresponding arithmetic circuit's output bus wires.
-
-        Returns:
-            str: Flat Blif code containing output bus wires assignment.
-        """
-        return f"{self.out.get_wire_assign_blif(output=True)}"
-
-    # Generating flat BLIF code representation of circuit
-    def get_blif_code_flat(self, file_object):
-        """Generates flat Blif code representation of corresponding arithmetic circuit.
-
-        Args:
-            file_object (TextIOWrapper): Destination file object where circuit's representation will be written to.
-        """
-        file_object.write(self.get_prototype_blif())
-        file_object.write(self.get_declaration_blif())
-        file_object.write(self.get_function_blif_flat())
-        file_object.write(self.get_function_out_blif())
-        file_object.write(f".end\n")
-
-    # HIERARCHICAL BLIF #
-    def get_invocations_blif_hier(self):
-        """Generates hierarchical Blif code with invocations of subcomponents function blocks.
-
-        Returns:
-            str: Hierarchical Blif code containing invocations of inner subcomponents function blocks.
-        """
-        return "".join(c.get_invocation_blif_hier() for c in self.components)
-
-    def get_invocation_blif_hier(self):
-        """Generates hierarchical Blif code invocation of corresponding arithmetic circuit's generated function block.
-
-        Used for multi-bit subcomponent's modul invocation.
-
-        Returns:
-            str: Hierarchical Blif code of subcomponent's model invocation and output assignment.
-        """
-        # Getting name of circuit type for proper Blif code generation without affecting actual generated composition
-        circuit_type = self.__class__(a=Bus("a", self.N), b=Bus("b", self.N)).prefix + str(self.N)
-        return f"{self.a.get_wire_assign_blif(output=True)}" + \
-               f"{self.b.get_wire_assign_blif(output=True)}" + \
-               f".subckt {circuit_type}" + \
-               "".join([f" a[{self.a.bus.index(w)}]={self.a.prefix}[{self.a.bus.index(w)}]" for w in self.a.bus]) + \
-               "".join([f" b[{self.b.bus.index(w)}]={self.b.prefix}[{self.b.bus.index(w)}]" for w in self.b.bus]) + \
-               "".join([f" {circuit_type}_out[{self.out.bus.index(o)}]={o.name}" for o in self.out.bus]) + "\n"
-
-    def get_circuit_blif(self):
-        """Generates hierarchical Blif code subcomponent's function block.
-
-        Returns:
-            str: Hierarchical Blif code of subcomponent's function block.
-        """
-        return f"{self.get_prototype_blif()}" + \
-               f"{self.get_declaration_blif()}" + \
-               f"{self.get_invocations_blif_hier()}" + \
-               f"{self.get_function_out_blif()}" + \
-               f".end\n"
-
-    def get_function_blocks_blif(self):
-        """Generates hierarchical Blif code representation of all subcomponents function blocks present in corresponding arithmetic circuit.
-
-        Returns:
-            str: Hierarchical Blif code of all subcomponents function blocks description.
-        """
-        # Retrieve all unique component types composing this circuit and add them kwargs from the parent circuit to allow propagatation of config settings for subcomponents
-        # (iterating backwards as opposed to other representations so the top modul is always above its subcomponents)
-        self.component_types = self.get_component_types()
-        for c in self.component_types:
-            c._parent_kwargs = self.kwargs
-        return "\n".join([c.get_function_block_blif() for c in self.component_types[::-1]])
-
-    def get_function_block_blif(self):
-        """Generates hierarchical Blif code representation of corresponding multi-bit arithmetic circuit used as function block in hierarchical circuit description.
-
-        Returns:
-            str: Hierarchical Blif code of multi-bit arithmetic circuit's function block description.
-        """
-        # Obtain proper circuit name with its bit width
-        circuit_prefix = self.__class__(
-            a=Bus("a", self.N), b=Bus("b", self.N)).prefix + str(self.N)
-        circuit_block = self.__class__(a=Bus(N=self.N, prefix="a"), b=Bus(
-            N=self.N, prefix="b"), name=circuit_prefix, **self._parent_kwargs)
-        return f"{circuit_block.get_circuit_blif()}"
-
-    # Generating hierarchical BLIF code representation of circuit
-    def get_blif_code_hier(self, file_object):
-        """Generates hierarchical Blif code representation of corresponding arithmetic circuit.
-
-        Args:
-            file_object (TextIOWrapper): Destination file object where circuit's representation will be written to.
-        """
-        file_object.write(self.get_circuit_blif()+"\n")
-        file_object.write(self.get_function_blocks_blif())
-
-    """ CGP CODE GENERATION """
-    # FLAT CGP #
-
-    def get_parameters_cgp(self):
-        """Generates CGP chromosome parameters of corresponding arithmetic circuit.
-
-        In total seven parameters represent: total inputs, total outputs, number of rows, number of columns (gates),
-        number of each gate's inputs, number of each gate's outputs, quality constant value.
-
-        Returns:
-            str: CGP chromosome parameters of described arithmetic circuit.
-        """
-        self.circuit_gates = self.get_circuit_gates()
-        return f"{{{sum(input_bus.N for input_bus in self.inputs)},{self.out.N},1,{len(self.circuit_gates)},2,1,0}}"
-
-    def get_triplets_cgp(self):
-        """Generates list of logic gate triplets (first input wire, second input wire, logic gate function) using wires unique position indexes within the described circuit.
-
-        Each triplet represents unique logic gate within the described arithmetic circuit. Besides the contained input wires indexes and gate's inner logic function, an output wire
-        with incremented index position is also created and remembered to be appropriately driven as an input to another logic gate or as the circuit's output.
-
-        Constant wire with value 0 has constant index of 0.
-        Constant wire with value 1 has constant index of 1.
-        Other wires indexes start counting from 2 and up.
-
-        Returns:
-            str: List of triplets each describing logic function of corresponding two input logic gate and as a whole describe the arithmetic circuit.
-        """
-        self.get_cgp_wires()
-        return "".join([g.get_triplet_cgp(a_id=self.get_circuit_wire_index(g.a), out_id=self.get_circuit_wire_index(g.out)) if isinstance(g, OneInputLogicGate) else
-                       g.get_triplet_cgp(a_id=self.get_circuit_wire_index(g.a), b_id=self.get_circuit_wire_index(g.b), out_id=self.get_circuit_wire_index(g.out)) for g in self.circuit_gates])
-
-    def get_outputs_cgp(self):
-        """Generates list of output wires indexes of described arithmetic circuit from MSB to LSB.
-
-        Returns:
-            str: List of arithmetic circuit's output wire indexes.
-        """
-        return "(" + ",".join([str(self.get_circuit_wire_index(o)) for o in self.out.bus]) + ")"
-
-    # Generating flat CGP chromosome representation of circuit
-    def get_cgp_code_flat(self, file_object):
-        """Generates flat CGP chromosome representation of corresponding arithmetic circuit.
-
-        Args:
-            file_object (TextIOWrapper): Destination file object where circuit's representation will be written to.
-        """
-        file_object.write(self.get_parameters_cgp())
-        file_object.write(self.get_triplets_cgp())
-        file_object.write(self.get_outputs_cgp())
+from typing import Dict
+from ariths_gen.core.logic_gate_circuits.logic_gate_circuit import OneInputLogicGate, TwoInputLogicGate
+
+from ariths_gen.wire_components import (
+    Wire,
+    ConstantWireValue0,
+    ConstantWireValue1,
+    Bus
+)
+
+from io import StringIO
+
+
+class GeneralCircuit():
+    """Class represents a general circuit and ensures its generation to various representations.
+
+    The __init__ method fills some mandatory attributes concerning arithmetic circuit
+    that are later used for generation into various representations.
+    """
+
+    def __init__(self, prefix: str, name: str, out_N: int, inner_component: bool = False, inputs: list = [], one_bit_circuit: bool = False, signed: bool = False, outname=None, **kwargs):
+        if prefix == "":
+            self.prefix = name
+        else:
+            self.prefix = prefix + "_" + name
+        self.inner_component = inner_component
+
+        if one_bit_circuit is False:
+            # Dynamic input bus assignment
+            self.inputs = []
+            input_names = "abcdefghijklmnopqrstuvwxyz"  # This should be enough..
+            assert len(input_names) >= len(inputs)
+            for i, input in enumerate(inputs):
+                attr_name = input_names[i]
+                full_prefix = f"{self.prefix}_{input.prefix}" if self.inner_component else f"{input.prefix}"
+                if isinstance(input, Bus):
+                    bus = Bus(prefix=full_prefix, wires_list=input.bus)
+                    setattr(self, attr_name, bus)
+                    self.inputs.append(bus)
+                    
+                    # If the input bus is an output bus, connect it
+                    if input.is_output_bus():
+                        getattr(self, attr_name).connect_bus(connecting_bus=input)
+                else:
+                    wire = Wire(name=input.name, prefix=full_prefix)
+                    setattr(self, attr_name, wire)
+                    self.inputs.append(wire)
+
+        else:
+            self.inputs = inputs
+
+        if not outname:
+            outname = self.prefix+"_out"
+        self.out = Bus(outname, out_N, out_bus=True, signed=signed)
+
+        self.components = []
+        self.circuit_wires = []
+        self.circuit_gates = []
+        self.signed = signed
+        self.c_data_type = "int64_t" if self.signed is True else "uint64_t"
+        self.pyc = None  # Python compiled function
+        self.kwargs = kwargs
+
+    def __call__(self, *args):
+        if not self.pyc:
+            buf = StringIO()
+            self.get_python_code_flat(buf)
+
+            globs, locs = {}, {}
+            exec(buf.getvalue(), globs, locs)
+            self.pyc = locs[self.prefix]
+
+        return self.pyc(*args)
+
+    def __str__(self):
+        return f"<{type(self).__name__} prefix={self.prefix} " + (", ".join([f"input={i}" for i in self.inputs])) + ">"
+
+        # super().__init__(prefix, name, out_N, inner_component, inputs=[a, b], signed=signed, **kwargs)
+
+
+    def get_circuit_def(self) -> Dict[str, Wire]:
+        """ returns IDs and wires of the inputs and output"""
+     #.{circuit_block.a.prefix}({self.a.prefix}), .{circuit_block.b.prefix}({self.b.prefix}), .{circuit_block.out.prefix}({self.out.prefix}));\n" 
+        r = {chr(97 + i): self.inputs[i] for i in range(len(self.inputs))}
+        r['out'] = self.get_global_prefix() + "_out"
+        return r
+    
+    def add_component(self, component):
+        """Adds a component into list of circuit's inner subcomponents.
+
+        Args:
+            component: Subcomponent to be added into list of components composing described circuit.
+        """
+        prefixes = [c.prefix for c in self.components]
+        assert component.prefix not in prefixes, f"Component with prefix {component.prefix} already exists in the circuit."
+        self.components.append(component)
+        return component
+
+    def get_previous_component(self, number: int = 1):
+        """Retrieves previously added composite subcomponent from circuit's list of components.
+
+        Args:
+            number (int, optional): Offset indicating which lastly added component will be retrieved. Defaults to 1.
+
+        Returns:
+            component: Desired previously added composite component.
+        """
+        return self.components[-number]
+
+    def get_instance_num(self, cls, count_disabled_gates: bool = True):
+        """Informs how many instances of the same type are already present inside circuit's components list.
+
+        Args:
+            cls (type): Class type for which to count the number of instances in the components list.
+            count_disabled_gates (bool, optional): Indicates whether logic gates that aren't generated should be also counted. Defaults to True.
+        Returns:
+            int: Number of instances of the same class type.
+        """
+        if issubclass(cls, TwoInputLogicGate) and count_disabled_gates is False:
+            return sum(isinstance(c, cls) for c in self.components if isinstance(c, cls) and c.disable_generation is False)
+        else:
+            return sum(isinstance(c, cls) for c in self.components)
+
+    def get_circuit_gates(self, verilog_output: bool = False):
+        """Gets a list of all the logic gates in circuit that should be generated.
+
+        Args:
+            verilog_output (bool): Specifies whether the call has been invoked by a verilog output generation method.
+        Returns:
+            list: List of composite logic gates.
+        """
+        gates = []
+        for c in self.components:
+            if isinstance(c, TwoInputLogicGate):
+                if c.disable_generation is False and (verilog_output is False or ((hasattr(self, "use_verilog_instance") and self.use_verilog_instance is False) or hasattr(self, "use_verilog_instance") is False)):
+                    gates.append(c)
+            else:
+                # Check whether it is necessary to use gates for the Verilog component
+                # description (ArithsGen internally defined comp) or not (technology specific instance)
+                if verilog_output is False or ((hasattr(c, "use_verilog_instance") and c.use_verilog_instance is False) or hasattr(c, "use_verilog_instance") is False):
+                    gates.extend((c.get_circuit_gates(verilog_output)))
+        return gates
+
+    def get_one_bit_components(self):
+        """Retrieves a list of all the one bit circuits (besides logic gates) present as subcomponents inside the circuit.
+
+        Returns:
+            list: List of composite one bit circuits.
+        """
+        one_bit_comps = []
+        for c in self.components:
+            if isinstance(c, TwoInputLogicGate):
+                continue
+            elif isinstance(getattr(c, 'a'), Wire):
+                one_bit_comps.append(c)
+            else:
+                one_bit_comps.extend(c.get_one_bit_components())
+
+        return one_bit_comps
+
+    def get_multi_bit_components(self):
+        """Retrieves a list of all the multi bit circuits present as subcomponents inside the circuit.
+
+        Returns:
+            list: List of composite multi bit circuits.
+        """
+        multi_bit_comps = []
+        for c in self.components:
+            if isinstance(c, TwoInputLogicGate):
+                continue
+            elif isinstance(getattr(c, 'a'), Wire):
+                continue
+            else:
+                multi_bit_comps.append(c)
+        return multi_bit_comps
+
+    @staticmethod
+    def get_unique_types(components: list, multi_bit: bool = False):
+        """Retrieves just the unique representatives of class types present inside the provided components list.
+
+        Args:
+            components (list): List of components to be filtered.
+            multi_bit (bool): Specifies whether the provided components list is composed of multi bit type circuits. Defaults to False.
+
+        Returns:
+            list: List of unique composite class types.
+        """
+        if multi_bit is True:
+            return list({(type(c), c.N): c for c in components}.values())
+        else:
+            return list({type(c): c for c in components}.values())
+
+    def get_component_types(self, verilog_output: bool = False):
+        """Retrieves a list of all the unique types of subcomponents composing the circuit.
+
+        Returning list consists of only the unique types of logic gates, one bit circuits and multi bit circuits.
+
+        Args:
+            verilog_output (bool): Specifies whether the call has been invoked by a verilog output generation method.
+        Returns:
+            list: List of unique component types describing the circuit.
+        """
+        gate_comps = self.get_unique_types(components=self.get_circuit_gates(verilog_output))
+        one_bit_comps = self.get_unique_types(
+            components=self.get_one_bit_components())
+        multi_bit_comps = self.get_unique_types(
+            components=self.get_multi_bit_components(), multi_bit=True)
+
+        all_components = gate_comps + one_bit_comps + multi_bit_comps
+        return all_components
+
+    def save_wire_id(self, wire: Wire):
+        """Returns appropriate wire index position within the circuit.
+
+        Constant wire with value 0 has constant index of 0.
+        Constant wire with value 1 has constant index of 1.
+        Other wires indexes start counting from 2 and up.
+
+        Args:
+            wire (Wire): Wire that will be stored at this circuit index position.
+
+        Returns:
+            int: Wire's index position within circuit.
+        """
+        if wire.is_const():
+            return wire.cgp_const
+        else:
+            return len(self.circuit_wires)+2
+
+    def get_cgp_wires(self):
+        """Gets a list of all wires in circuit along with their index position for cgp chromosome generation and stores them inside `self.circuit_wires` list.
+
+        Constant wire with value 0 has constant index of 0.
+        Constant wire with value 1 has constant index of 1.
+        Other wires indexes start counting from 2 and up.
+        """
+        self.circuit_wires = []
+        circuit_wires_names = []
+
+        for input in self.inputs:
+            if isinstance(input, Bus):
+                [self.circuit_wires.append(
+                    (w, f"{w.name}", self.save_wire_id(wire=w))) for w in input.bus]
+                [circuit_wires_names.append(w.name) for w in input.bus]
+            else:
+                self.circuit_wires.append(
+                    (input, f"{input.name}", self.save_wire_id(wire=input)))
+                circuit_wires_names.append(input.name)
+
+        for gate in self.circuit_gates:
+            if gate.a.name not in circuit_wires_names:
+                self.circuit_wires.append(
+                    (gate.a, gate.a.name, self.save_wire_id(wire=gate.a)))
+                circuit_wires_names.append(gate.a.name)
+
+            if hasattr(gate, 'b') and gate.b.name not in circuit_wires_names:
+                self.circuit_wires.append(
+                    (gate.b, gate.b.name, self.save_wire_id(wire=gate.b)))
+                circuit_wires_names.append(gate.b.name)
+
+            if gate.out.name not in circuit_wires_names:
+                self.circuit_wires.append(
+                    (gate.out, gate.out.name, self.save_wire_id(wire=gate.out)))
+                circuit_wires_names.append(gate.out.name)
+
+    def get_circuit_wire_index(self, wire: Wire):
+        """Searches for circuit's wire unique index position within the circuit. Used for cgp chromosome generation.
+
+        Args:
+            wire (Wire): Wire to retrieve index position of.
+
+        Returns:
+            int: Wire's index position number within the circuit.
+        """
+        if wire.is_const():
+            return wire.cgp_const
+        else:
+            for w in self.circuit_wires:
+                if wire.name == w[1]:
+                    return w[2]
+
+    """ PYTHON CODE GENERATION """
+    # FLAT PYTHON #
+    def get_prototype_python(self):
+        """Generates Python code function header to describe corresponding arithmetic circuit's interface in Python code.
+
+        Returns:
+            str: Function's name and parameters in Python code.
+        """
+        return f"def {self.prefix}(" + ", ".join([f"{x.prefix}" for x in self.inputs]) + ")" + ":" + "\n"
+
+    def get_init_python_flat(self):
+        """Generates flat Python code initialization and assignment of corresponding arithmetic circuit's input/output wires.
+
+        Returns:
+            str: Flat Python code initialization of arithmetic circuit wires.
+        """
+        return "".join([c.get_assign_python_flat() if isinstance(c, TwoInputLogicGate) else c.get_init_python_flat() for c in self.components])
+
+    def get_function_out_python_flat(self):
+        """Generates flat Python code assignment of corresponding arithmetic circuit's output bus wires.
+
+        Returns:
+            str: Flat Python code containing output bus wires assignment.
+        """
+        return self.out.return_bus_wires_values_python_flat()
+
+    # Generating flat Python code representation of circuit
+    def get_python_code_flat(self, file_object):
+        """Generates flat Python code representation of corresponding arithmetic circuit.
+
+        Args:
+            file_object (TextIOWrapper): Destination file object where circuit's representation will be written to.
+        """
+        file_object.write(self.get_prototype_python())
+        # file_object.write(self.out.get_declaration_python())
+        # file_object.write(self.get_declaration_python_flat()+"\n")
+        file_object.write(self.get_init_python_flat()+"\n")
+        file_object.write(self.get_function_out_python_flat())
+        file_object.write(self.out.return_bus_wires_sign_extend_python_flat())
+        file_object.write(f"  return {self.out.prefix}"+"\n")
+
+    """ C CODE GENERATION """
+    # FLAT C #
+    @staticmethod
+    def get_includes_c():
+        """Generates necessary C library includes for output representation.
+
+        Returns:
+            str: C code library includes.
+        """
+        return f"#include <stdio.h>\n#include <stdint.h>\n\n"
+
+    def get_prototype_c(self):
+        """Generates C code function header to describe corresponding arithmetic circuit's interface in C code.
+
+        Returns:
+            str: Function's name and parameters in C code.
+        """
+        return f"{self.c_data_type} {self.prefix}(" + ",".join([f"{self.c_data_type} {x.prefix}" for x in self.inputs]) + ")" + "{" + "\n"
+
+    def get_declaration_c_flat(self):
+        """Generates flat C code declaration of input/output circuit wires.
+
+        Returns:
+            str: Flat C code arithmetic circuit's wires declaration.
+        """
+        return f"".join([c.get_declaration_c_flat() for c in self.components])
+
+    def get_init_c_flat(self):
+        """Generates flat C code initialization and assignment of corresponding arithmetic circuit's input/output wires.
+
+        Returns:
+            str: Flat C code initialization of arithmetic circuit wires.
+        """
+        return "".join([c.get_assign_c_flat() if isinstance(c, TwoInputLogicGate) else c.get_init_c_flat() for c in self.components])
+
+    def get_function_out_c_flat(self):
+        """Generates flat C code assignment of corresponding arithmetic circuit's output bus wires.
+
+        Returns:
+            str: Flat C code containing output bus wires assignment.
+        """
+        return self.out.return_bus_wires_values_c_flat()
+
+    # Generating flat C code representation of circuit
+    def get_c_code_flat(self, file_object):
+        """Generates flat C code representation of corresponding arithmetic circuit.
+
+        Args:
+            file_object (TextIOWrapper): Destination file object where circuit's representation will be written to.
+        """
+        file_object.write(self.get_includes_c())
+        file_object.write(self.get_prototype_c())
+        file_object.write(self.out.get_declaration_c())
+        file_object.write(self.get_declaration_c_flat()+"\n")
+        file_object.write(self.get_init_c_flat()+"\n")
+        file_object.write(self.get_function_out_c_flat())
+        file_object.write(self.out.return_bus_wires_sign_extend_c_flat())
+        file_object.write(f"  return {self.out.prefix}"+";\n}")
+
+    # HIERARCHICAL C #
+    def get_function_blocks_c(self):
+        """Generates hierarchical C code representation of all subcomponents function blocks present in corresponding arithmetic circuit.
+
+        Returns:
+            str: Hierarchical C code of all subcomponents function blocks description.
+        """
+        # Retrieve all unique component types composing this circuit and add them kwargs from the parent circuit to allow propagatation of config settings for subcomponents
+        self.component_types = self.get_component_types()
+        for c in self.component_types:
+            c._parent_kwargs = self.kwargs
+        return "".join([c.get_function_block_c() for c in self.component_types])
+
+    def get_function_block_c(self):
+        """Generates hierarchical C code representation of corresponding multi-bit arithmetic circuit used as function block in hierarchical circuit description.
+
+        Returns:
+            str: Hierarchical C code of multi-bit arithmetic circuit's function block description.
+        """
+        # Obtain proper circuit name with its bit width
+        circuit_prefix = self.__class__(
+            a=Bus("a", self.N), b=Bus("b", self.N)).prefix + str(self.N)
+        circuit_block = self.__class__(a=Bus(N=self.N, prefix="a"), b=Bus(
+            N=self.N, prefix="b"), name=circuit_prefix, **self._parent_kwargs)
+        return f"{circuit_block.get_circuit_c()}\n\n"
+
+    def get_declarations_c_hier(self):
+        """Generates hierarchical C code declaration of input/output circuit wires.
+
+        Returns:
+            str: Hierarchical C code containing unique declaration of arithmetic circuit wires.
+        """
+        return "".join([c.get_declaration_c_hier() for c in self.components])
+
+    def get_declaration_c_hier(self):
+        """Generates hierarchical C code declaration of corresponding subcomponent input/output wires inside the upper component.
+
+        Generates wires used to connect input/output values to/from invocation of the corresponding function block into inner wires present
+        inside the upper component from which function block has been invoked.
+
+        Returns:
+            str: Hierarchical C code of subcomponent arithmetic circuit's wires declaration.
+        """
+        return f"  {self.c_data_type} {self.a.prefix} = 0;\n" + \
+               f"  {self.c_data_type} {self.b.prefix} = 0;\n" + \
+               f"  {self.c_data_type} {self.out.prefix} = 0;\n"
+
+    def get_init_c_hier(self):
+        """Generates hierarchical C code initialization and assignment of corresponding arithmetic circuit's input/output wires.
+
+        Returns:
+            str: Hierarchical C code initialization of arithmetic circuit wires.
+        """
+        return "".join([c.get_gate_invocation_c() if isinstance(c, TwoInputLogicGate) else c.get_out_invocation_c() for c in self.components])
+
+    def get_out_invocation_c(self):
+        """Generates hierarchical C code invocation of corresponding arithmetic circuit's generated function block.
+
+        Assigns input values from other subcomponents into multi-bit input buses used as inputs for function block invocation.
+        Assigns output values from invocation of the corresponding function block into inner wires present inside
+        the upper component from which function block has been invoked.
+
+        Returns:
+            str: Hierarchical C code of subcomponent's C function invocation and output assignment.
+        """
+        # Getting name of circuit type for proper C code generation without affecting actual generated composition
+        circuit_type = self.__class__(a=Bus("a", self.N), b=Bus("b", self.N)).prefix + str(self.N)
+        return self.a.return_bus_wires_values_c_hier() + self.b.return_bus_wires_values_c_hier() + \
+            f"  {self.out.prefix} = {circuit_type}({self.a.prefix}, {self.b.prefix});\n"
+
+    def get_function_out_c_hier(self):
+        """Generates hierarchical C code assignment of corresponding arithmetic circuit's output bus wires.
+
+        Returns:
+            str: Hierarchical C code containing output bus wires assignment.
+        """
+        return self.out.return_bus_wires_values_c_hier()
+
+    def get_circuit_c(self):
+        """Generates hierarchical C code subcomponent's function block.
+
+        Returns:
+            str: Hierarchical C code of subcomponent's function block.
+        """
+        return f"{self.get_prototype_c()}" + \
+               f"{self.out.get_declaration_c()}" + \
+               f"{self.get_declarations_c_hier()}\n" + \
+               f"{self.get_init_c_hier()}\n" + \
+               f"{self.get_function_out_c_hier()}" + \
+               f"{self.out.return_bus_wires_sign_extend_c_hier()}" + \
+               f"  return {self.out.prefix}"+";\n}"
+
+    # Generating hierarchical C code representation of circuit
+    def get_c_code_hier(self, file_object):
+        """Generates hierarchical C code representation of corresponding arithmetic circuit.
+
+        Args:
+            file_object (TextIOWrapper): Destination file object where circuit's representation will be written to.
+        """
+        file_object.write(self.get_includes_c())
+        file_object.write(self.get_function_blocks_c())
+        file_object.write(self.get_circuit_c())
+
+    """ VERILOG CODE GENERATION """
+    # FLAT VERILOG #
+
+    def get_prototype_v(self):
+        """Generates Verilog code module header to describe corresponding arithmetic circuit's interface in Verilog code.
+
+        Returns:
+            str: Module's name and parameters in Verilog code.
+        """
+        return f"module {self.prefix}(" + ",".join(f"input [{x.N-1}:0] {x.prefix}" for x in self.inputs) + f", output [{self.out.N-1}:0] {self.out.prefix});\n"
+
+    def get_declaration_v_flat(self):
+        """Generates flat Verilog code declaration of input/output circuit wires.
+
+        Returns:
+            str: Flat Verilog code arithmetic circuit's wires declaration.
+        """
+        return f"".join([c.get_declaration_v_flat() for c in self.components])
+
+    def get_init_v_flat(self):
+        """Generates flat Verilog code initialization and assignment of corresponding arithmetic circuit's input/output buses wires.
+
+        Returns:
+            str: Flat Verilog code initialization of arithmetic circuit wires.
+        """
+        return "".join([c.get_assign_v_flat() if isinstance(c, TwoInputLogicGate) else c.get_init_v_flat() for c in self.components])
+
+    def get_function_out_v_flat(self):
+        """Generates flat Verilog code assignment of corresponding arithmetic circuit's output bus wires.
+
+        Returns:
+            str: Flat Verilog code containing output bus wires assignment.
+        """
+        return self.out.return_bus_wires_values_v_flat()
+
+    # Generating flat Verilog code representation of circuit
+    def get_v_code_flat(self, file_object):
+        """Generates flat Verilog code representation of corresponding arithmetic circuit.
+
+        Args:
+            file_object (TextIOWrapper): Destination file object where circuit's representation will be written to.
+        """
+        file_object.write(self.get_prototype_v())
+        file_object.write(self.get_declaration_v_flat()+"\n")
+        file_object.write(self.get_init_v_flat() + "\n")
+        file_object.write(self.get_function_out_v_flat())
+        file_object.write(f"endmodule")
+
+    # HIERARCHICAL VERILOG #
+    def get_function_blocks_v(self):
+        """Generates hierarchical Verilog code representation of all subcomponents function blocks present in corresponding arithmetic circuit.
+
+        Returns:
+            str: Hierarchical Verilog code of all subcomponents function blocks description.
+        """
+        # Retrieve all unique component types composing this circuit and add them kwargs from the parent circuit to allow propagatation of config settings for subcomponents
+        self.component_types = self.get_component_types(verilog_output=True)
+        for c in self.component_types:
+            c._parent_kwargs = self.kwargs
+        return "".join([c.get_function_block_v() for c in self.component_types])
+
+    def get_function_block_v(self):
+        """Generates hierarchical Verilog code representation of corresponding multi-bit arithmetic circuit used as function block in hierarchical circuit description.
+
+        Returns:
+            str: Hierarchical Verilog code of multi-bit arithmetic circuit's function block description.
+        """
+        # Obtain proper circuit name with its bit width
+        circuit_prefix = self.__class__(
+            a=Bus("a", self.N), b=Bus("b", self.N)).prefix + str(self.N)
+        circuit_block = self.__class__(a=Bus(N=self.N, prefix="a"), b=Bus(
+            N=self.N, prefix="b"), name=circuit_prefix, **self._parent_kwargs)
+        return f"{circuit_block.get_circuit_v()}\n\n"
+
+    def get_declarations_v_hier(self):
+        """Generates hierarchical Verilog code declaration of input/output circuit wires.
+
+        Returns:
+            str: Hierarchical Verilog code containing unique declaration of arithmetic circuit wires.
+        """
+        return "".join([c.get_declaration_v_hier() for c in self.components])
+
+    def get_declaration_v_hier(self):
+        """Generates hierarchical Verilog code declaration of corresponding subcomponent input/output wires inside the upper component.
+
+        Generates wires used to connect input/output values to/from invocation of the corresponding function block into inner wires present
+        inside the upper component from which function block has been invoked.
+
+        Returns:
+            str: Hierarchical Verilog code of subcomponent arithmetic circuit's wires declaration.
+        """
+        return "".join(w.get_wire_declaration_v() for w in self.inputs + [self.out]) + "\n"
+
+        # TODO del..
+        return f"  wire [{self.a.N-1}:0] {self.a.prefix};\n" + \
+               f"  wire [{self.b.N-1}:0] {self.b.prefix};\n" + \
+               f"  wire [{self.out.N-1}:0] {self.out.prefix};\n"
+
+    def get_init_v_hier(self):
+        """Generates hierarchical Verilog code initialization and assignment of corresponding arithmetic circuit's input/output wires.
+
+        Returns:
+            str: Hierarchical Verilog code initialization of arithmetic circuit wires.
+        """
+        return "".join([c.get_gate_invocation_v() if isinstance(c, TwoInputLogicGate) else c.get_out_invocation_v() for c in self.components])
+
+    def get_out_invocation_v(self):
+        """Generates hierarchical Verilog code invocation of corresponding arithmetic circuit's generated function block.
+
+        Assigns input values from other subcomponents into multi-bit input buses used as inputs for function block invocation.
+        Assigns output values from invocation of the corresponding function block into inner wires present inside
+        the upper component from which function block has been invoked.
+
+        Returns:
+            str: Hierarchical Verilog code of subcomponent's module invocation and output assignment.
+        """
+        # Getting name of circuit type and insitu copying out bus for proper Verilog code generation without affecting actual generated composition
+        circuit_type = self.__class__(a=Bus("a", self.N), b=Bus("b", self.N)).prefix + str(self.N)
+        circuit_block = self.__class__(a=Bus(N=self.N, prefix="a"), b=Bus(
+            N=self.N, prefix="b"), name=circuit_type)
+        return "".join([c.return_bus_wires_values_v_hier() for c in self.inputs]) + \
+            f"  {circuit_type} {circuit_type}_{self.out.prefix}(" + ",".join([f".{a.prefix}({b.prefix})" for a, b in zip(circuit_block.inputs, self.inputs)]) + f", .{circuit_block.out.prefix}({self.out.prefix}));\n"
+        #.{circuit_block.a.prefix}({self.a.prefix}), .{circuit_block.b.prefix}({self.b.prefix}), .{circuit_block.out.prefix}({self.out.prefix}));\n"
+
+    def get_function_out_v_hier(self):
+        """Generates hierarchical Verilog code assignment of corresponding arithmetic circuit's output bus wires.
+
+        Returns:
+            str: Hierarchical Verilog code containing output bus wires assignment.
+        """
+        return self.out.return_bus_wires_values_v_hier()
+
+    def get_circuit_v(self):
+        """Generates hierarchical Verilog code subcomponent's function block.
+
+        Returns:
+            str: Hierarchical Verilog code of subcomponent's function block.
+        """
+        return f"{self.get_prototype_v()}" + \
+               f"{self.get_declarations_v_hier()}\n" + \
+               f"{self.get_init_v_hier()}\n" + \
+               f"{self.get_function_out_v_hier()}" + \
+               f"endmodule"
+
+    # Generating hierarchical Verilog code representation of circuit
+    def get_v_code_hier(self, file_object):
+        """Generates hierarchical Verilog code representation of corresponding arithmetic circuit.
+
+        Args:
+            file_object (TextIOWrapper): Destination file object where circuit's representation will be written to.
+        """
+        file_object.write(self.get_function_blocks_v())
+        file_object.write(self.get_circuit_v())
+
+    """ BLIF CODE GENERATION """
+    # FLAT BLIF #
+
+    def get_prototype_blif(self):
+        """Generates Blif code model name of described arithmetic circuit.
+
+        Returns:
+            str: Model's name in Blif code.
+        """
+        return f".model {self.prefix}\n"
+
+    def get_declaration_blif(self):
+        """Generates flat Blif code declaration of input/output circuit wires.
+
+        Returns:
+            str: Flat Blif code containing declaration of circuit's wires.
+        """
+        return f".inputs{''.join([w.get_wire_declaration_blif() for w in self.inputs])}\n" + \
+               f".outputs{self.out.get_wire_declaration_blif()}\n" + \
+               f".names vdd\n1\n" + \
+               f".names gnd\n0\n"
+
+    def get_function_blif_flat(self):
+        """Generates flat Blif code with invocation of subcomponents logic gates functions via their corresponding truth tables.
+
+        Returns:
+            str: Flat Blif code containing invocation of inner subcomponents logic gates Boolean functions.
+        """
+        return "".join(c.get_function_blif_flat() for c in self.components)
+
+    def get_function_out_blif(self):
+        """Generates flat Blif code assignment of corresponding arithmetic circuit's output bus wires.
+
+        Returns:
+            str: Flat Blif code containing output bus wires assignment.
+        """
+        return f"{self.out.get_wire_assign_blif(output=True)}"
+
+    # Generating flat BLIF code representation of circuit
+    def get_blif_code_flat(self, file_object):
+        """Generates flat Blif code representation of corresponding arithmetic circuit.
+
+        Args:
+            file_object (TextIOWrapper): Destination file object where circuit's representation will be written to.
+        """
+        file_object.write(self.get_prototype_blif())
+        file_object.write(self.get_declaration_blif())
+        file_object.write(self.get_function_blif_flat())
+        file_object.write(self.get_function_out_blif())
+        file_object.write(f".end\n")
+
+    # HIERARCHICAL BLIF #
+    def get_invocations_blif_hier(self):
+        """Generates hierarchical Blif code with invocations of subcomponents function blocks.
+
+        Returns:
+            str: Hierarchical Blif code containing invocations of inner subcomponents function blocks.
+        """
+        return "".join(c.get_invocation_blif_hier() for c in self.components)
+
+    def get_invocation_blif_hier(self):
+        """Generates hierarchical Blif code invocation of corresponding arithmetic circuit's generated function block.
+
+        Used for multi-bit subcomponent's modul invocation.
+
+        Returns:
+            str: Hierarchical Blif code of subcomponent's model invocation and output assignment.
+        """
+        # Getting name of circuit type for proper Blif code generation without affecting actual generated composition
+        circuit_type = self.__class__(a=Bus("a", self.N), b=Bus("b", self.N)).prefix + str(self.N)
+        return f"{self.a.get_wire_assign_blif(output=True)}" + \
+               f"{self.b.get_wire_assign_blif(output=True)}" + \
+               f".subckt {circuit_type}" + \
+               "".join([f" a[{self.a.bus.index(w)}]={self.a.prefix}[{self.a.bus.index(w)}]" for w in self.a.bus]) + \
+               "".join([f" b[{self.b.bus.index(w)}]={self.b.prefix}[{self.b.bus.index(w)}]" for w in self.b.bus]) + \
+               "".join([f" {circuit_type}_out[{self.out.bus.index(o)}]={o.name}" for o in self.out.bus]) + "\n"
+
+    def get_circuit_blif(self):
+        """Generates hierarchical Blif code subcomponent's function block.
+
+        Returns:
+            str: Hierarchical Blif code of subcomponent's function block.
+        """
+        return f"{self.get_prototype_blif()}" + \
+               f"{self.get_declaration_blif()}" + \
+               f"{self.get_invocations_blif_hier()}" + \
+               f"{self.get_function_out_blif()}" + \
+               f".end\n"
+
+    def get_function_blocks_blif(self):
+        """Generates hierarchical Blif code representation of all subcomponents function blocks present in corresponding arithmetic circuit.
+
+        Returns:
+            str: Hierarchical Blif code of all subcomponents function blocks description.
+        """
+        # Retrieve all unique component types composing this circuit and add them kwargs from the parent circuit to allow propagatation of config settings for subcomponents
+        # (iterating backwards as opposed to other representations so the top modul is always above its subcomponents)
+        self.component_types = self.get_component_types()
+        for c in self.component_types:
+            c._parent_kwargs = self.kwargs
+        return "\n".join([c.get_function_block_blif() for c in self.component_types[::-1]])
+
+    def get_function_block_blif(self):
+        """Generates hierarchical Blif code representation of corresponding multi-bit arithmetic circuit used as function block in hierarchical circuit description.
+
+        Returns:
+            str: Hierarchical Blif code of multi-bit arithmetic circuit's function block description.
+        """
+        # Obtain proper circuit name with its bit width
+        circuit_prefix = self.__class__(
+            a=Bus("a", self.N), b=Bus("b", self.N)).prefix + str(self.N)
+        circuit_block = self.__class__(a=Bus(N=self.N, prefix="a"), b=Bus(
+            N=self.N, prefix="b"), name=circuit_prefix, **self._parent_kwargs)
+        return f"{circuit_block.get_circuit_blif()}"
+
+    # Generating hierarchical BLIF code representation of circuit
+    def get_blif_code_hier(self, file_object):
+        """Generates hierarchical Blif code representation of corresponding arithmetic circuit.
+
+        Args:
+            file_object (TextIOWrapper): Destination file object where circuit's representation will be written to.
+        """
+        file_object.write(self.get_circuit_blif()+"\n")
+        file_object.write(self.get_function_blocks_blif())
+
+    """ CGP CODE GENERATION """
+    # FLAT CGP #
+
+    def get_parameters_cgp(self):
+        """Generates CGP chromosome parameters of corresponding arithmetic circuit.
+
+        In total seven parameters represent: total inputs, total outputs, number of rows, number of columns (gates),
+        number of each gate's inputs, number of each gate's outputs, quality constant value.
+
+        Returns:
+            str: CGP chromosome parameters of described arithmetic circuit.
+        """
+        self.circuit_gates = self.get_circuit_gates()
+        return f"{{{sum(input_bus.N for input_bus in self.inputs)},{self.out.N},1,{len(self.circuit_gates)},2,1,0}}"
+
+    def get_triplets_cgp(self):
+        """Generates list of logic gate triplets (first input wire, second input wire, logic gate function) using wires unique position indexes within the described circuit.
+
+        Each triplet represents unique logic gate within the described arithmetic circuit. Besides the contained input wires indexes and gate's inner logic function, an output wire
+        with incremented index position is also created and remembered to be appropriately driven as an input to another logic gate or as the circuit's output.
+
+        Constant wire with value 0 has constant index of 0.
+        Constant wire with value 1 has constant index of 1.
+        Other wires indexes start counting from 2 and up.
+
+        Returns:
+            str: List of triplets each describing logic function of corresponding two input logic gate and as a whole describe the arithmetic circuit.
+        """
+        self.get_cgp_wires()
+        return "".join([g.get_triplet_cgp(a_id=self.get_circuit_wire_index(g.a), out_id=self.get_circuit_wire_index(g.out)) if isinstance(g, OneInputLogicGate) else
+                       g.get_triplet_cgp(a_id=self.get_circuit_wire_index(g.a), b_id=self.get_circuit_wire_index(g.b), out_id=self.get_circuit_wire_index(g.out)) for g in self.circuit_gates])
+
+    def get_outputs_cgp(self):
+        """Generates list of output wires indexes of described arithmetic circuit from MSB to LSB.
+
+        Returns:
+            str: List of arithmetic circuit's output wire indexes.
+        """
+        return "(" + ",".join([str(self.get_circuit_wire_index(o)) for o in self.out.bus]) + ")"
+
+    # Generating flat CGP chromosome representation of circuit
+    def get_cgp_code_flat(self, file_object):
+        """Generates flat CGP chromosome representation of corresponding arithmetic circuit.
+
+        Args:
+            file_object (TextIOWrapper): Destination file object where circuit's representation will be written to.
+        """
+        file_object.write(self.get_parameters_cgp())
+        file_object.write(self.get_triplets_cgp())
+        file_object.write(self.get_outputs_cgp())